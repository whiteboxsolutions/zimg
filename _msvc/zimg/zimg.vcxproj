﻿<?xml version="1.0" encoding="utf-8"?>
<Project DefaultTargets="Build" ToolsVersion="15.0" xmlns="http://schemas.microsoft.com/developer/msbuild/2003">
  <ItemGroup Label="ProjectConfigurations">
    <ProjectConfiguration Include="Debug|ARM">
      <Configuration>Debug</Configuration>
      <Platform>ARM</Platform>
    </ProjectConfiguration>
    <ProjectConfiguration Include="Debug|ARM64">
      <Configuration>Debug</Configuration>
      <Platform>ARM64</Platform>
    </ProjectConfiguration>
    <ProjectConfiguration Include="Debug|Win32">
      <Configuration>Debug</Configuration>
      <Platform>Win32</Platform>
    </ProjectConfiguration>
    <ProjectConfiguration Include="Release|ARM">
      <Configuration>Release</Configuration>
      <Platform>ARM</Platform>
    </ProjectConfiguration>
    <ProjectConfiguration Include="Release|ARM64">
      <Configuration>Release</Configuration>
      <Platform>ARM64</Platform>
    </ProjectConfiguration>
    <ProjectConfiguration Include="Release|Win32">
      <Configuration>Release</Configuration>
      <Platform>Win32</Platform>
    </ProjectConfiguration>
    <ProjectConfiguration Include="Debug|x64">
      <Configuration>Debug</Configuration>
      <Platform>x64</Platform>
    </ProjectConfiguration>
    <ProjectConfiguration Include="Release|x64">
      <Configuration>Release</Configuration>
      <Platform>x64</Platform>
    </ProjectConfiguration>
  </ItemGroup>
  <PropertyGroup Label="Globals">
    <ProjectGuid>{C8629E57-4D6F-40FA-82FC-B39824195932}</ProjectGuid>
    <RootNamespace>zimg</RootNamespace>
    <WindowsTargetPlatformVersion>10.0</WindowsTargetPlatformVersion>
  </PropertyGroup>
  <Import Project="$(VCTargetsPath)\Microsoft.Cpp.Default.props" />
  <PropertyGroup Condition="'$(Configuration)|$(Platform)'=='Debug|Win32'" Label="Configuration">
    <ConfigurationType>StaticLibrary</ConfigurationType>
    <UseDebugLibraries>true</UseDebugLibraries>
    <PlatformToolset>v143</PlatformToolset>
    <CharacterSet>Unicode</CharacterSet>
  </PropertyGroup>
  <PropertyGroup Condition="'$(Configuration)|$(Platform)'=='Debug|ARM'" Label="Configuration">
    <ConfigurationType>StaticLibrary</ConfigurationType>
    <UseDebugLibraries>true</UseDebugLibraries>
    <PlatformToolset>v143</PlatformToolset>
    <CharacterSet>Unicode</CharacterSet>
  </PropertyGroup>
  <PropertyGroup Condition="'$(Configuration)|$(Platform)'=='Debug|ARM64'" Label="Configuration">
    <ConfigurationType>StaticLibrary</ConfigurationType>
    <UseDebugLibraries>true</UseDebugLibraries>
    <PlatformToolset>v143</PlatformToolset>
    <CharacterSet>Unicode</CharacterSet>
  </PropertyGroup>
  <PropertyGroup Condition="'$(Configuration)|$(Platform)'=='Release|Win32'" Label="Configuration">
    <ConfigurationType>StaticLibrary</ConfigurationType>
    <UseDebugLibraries>false</UseDebugLibraries>
    <PlatformToolset>v143</PlatformToolset>
    <WholeProgramOptimization>true</WholeProgramOptimization>
    <CharacterSet>Unicode</CharacterSet>
  </PropertyGroup>
  <PropertyGroup Condition="'$(Configuration)|$(Platform)'=='Release|ARM'" Label="Configuration">
    <ConfigurationType>StaticLibrary</ConfigurationType>
    <UseDebugLibraries>false</UseDebugLibraries>
    <PlatformToolset>v143</PlatformToolset>
    <WholeProgramOptimization>true</WholeProgramOptimization>
    <CharacterSet>Unicode</CharacterSet>
  </PropertyGroup>
  <PropertyGroup Condition="'$(Configuration)|$(Platform)'=='Release|ARM64'" Label="Configuration">
    <ConfigurationType>StaticLibrary</ConfigurationType>
    <UseDebugLibraries>false</UseDebugLibraries>
    <PlatformToolset>v143</PlatformToolset>
    <WholeProgramOptimization>true</WholeProgramOptimization>
    <CharacterSet>Unicode</CharacterSet>
  </PropertyGroup>
  <PropertyGroup Condition="'$(Configuration)|$(Platform)'=='Debug|x64'" Label="Configuration">
    <ConfigurationType>StaticLibrary</ConfigurationType>
    <UseDebugLibraries>true</UseDebugLibraries>
    <PlatformToolset>v143</PlatformToolset>
    <CharacterSet>Unicode</CharacterSet>
  </PropertyGroup>
  <PropertyGroup Condition="'$(Configuration)|$(Platform)'=='Release|x64'" Label="Configuration">
    <ConfigurationType>StaticLibrary</ConfigurationType>
    <UseDebugLibraries>false</UseDebugLibraries>
    <PlatformToolset>v143</PlatformToolset>
    <WholeProgramOptimization>true</WholeProgramOptimization>
    <CharacterSet>Unicode</CharacterSet>
  </PropertyGroup>
  <Import Project="$(VCTargetsPath)\Microsoft.Cpp.props" />
  <ImportGroup Label="ExtensionSettings">
  </ImportGroup>
  <ImportGroup Label="Shared">
    <Import Project="..\..\graphengine\_msvc\graphengine_srcs\graphengine_srcs.vcxitems" Label="Shared" />
  </ImportGroup>
  <ImportGroup Label="PropertySheets" Condition="'$(Configuration)|$(Platform)'=='Debug|Win32'">
    <Import Project="$(UserRootDir)\Microsoft.Cpp.$(Platform).user.props" Condition="exists('$(UserRootDir)\Microsoft.Cpp.$(Platform).user.props')" Label="LocalAppDataPlatform" />
  </ImportGroup>
  <ImportGroup Condition="'$(Configuration)|$(Platform)'=='Debug|ARM'" Label="PropertySheets">
    <Import Project="$(UserRootDir)\Microsoft.Cpp.$(Platform).user.props" Condition="exists('$(UserRootDir)\Microsoft.Cpp.$(Platform).user.props')" Label="LocalAppDataPlatform" />
  </ImportGroup>
  <ImportGroup Condition="'$(Configuration)|$(Platform)'=='Debug|ARM64'" Label="PropertySheets">
    <Import Project="$(UserRootDir)\Microsoft.Cpp.$(Platform).user.props" Condition="exists('$(UserRootDir)\Microsoft.Cpp.$(Platform).user.props')" Label="LocalAppDataPlatform" />
  </ImportGroup>
  <ImportGroup Label="PropertySheets" Condition="'$(Configuration)|$(Platform)'=='Release|Win32'">
    <Import Project="$(UserRootDir)\Microsoft.Cpp.$(Platform).user.props" Condition="exists('$(UserRootDir)\Microsoft.Cpp.$(Platform).user.props')" Label="LocalAppDataPlatform" />
  </ImportGroup>
  <ImportGroup Condition="'$(Configuration)|$(Platform)'=='Release|ARM'" Label="PropertySheets">
    <Import Project="$(UserRootDir)\Microsoft.Cpp.$(Platform).user.props" Condition="exists('$(UserRootDir)\Microsoft.Cpp.$(Platform).user.props')" Label="LocalAppDataPlatform" />
  </ImportGroup>
  <ImportGroup Condition="'$(Configuration)|$(Platform)'=='Release|ARM64'" Label="PropertySheets">
    <Import Project="$(UserRootDir)\Microsoft.Cpp.$(Platform).user.props" Condition="exists('$(UserRootDir)\Microsoft.Cpp.$(Platform).user.props')" Label="LocalAppDataPlatform" />
  </ImportGroup>
  <ImportGroup Label="PropertySheets" Condition="'$(Configuration)|$(Platform)'=='Debug|x64'">
    <Import Project="$(UserRootDir)\Microsoft.Cpp.$(Platform).user.props" Condition="exists('$(UserRootDir)\Microsoft.Cpp.$(Platform).user.props')" Label="LocalAppDataPlatform" />
  </ImportGroup>
  <ImportGroup Label="PropertySheets" Condition="'$(Configuration)|$(Platform)'=='Release|x64'">
    <Import Project="$(UserRootDir)\Microsoft.Cpp.$(Platform).user.props" Condition="exists('$(UserRootDir)\Microsoft.Cpp.$(Platform).user.props')" Label="LocalAppDataPlatform" />
  </ImportGroup>
  <PropertyGroup Label="UserMacros" />
  <PropertyGroup Condition="'$(Configuration)|$(Platform)'=='Debug|Win32'">
    <TargetName>z</TargetName>
  </PropertyGroup>
  <PropertyGroup Condition="'$(Configuration)|$(Platform)'=='Debug|ARM'">
    <TargetName>z</TargetName>
  </PropertyGroup>
  <PropertyGroup Condition="'$(Configuration)|$(Platform)'=='Debug|ARM64'">
    <TargetName>z</TargetName>
  </PropertyGroup>
  <PropertyGroup Condition="'$(Configuration)|$(Platform)'=='Release|Win32'">
    <TargetName>z</TargetName>
  </PropertyGroup>
  <PropertyGroup Condition="'$(Configuration)|$(Platform)'=='Release|ARM'">
    <TargetName>z</TargetName>
  </PropertyGroup>
  <PropertyGroup Condition="'$(Configuration)|$(Platform)'=='Release|ARM64'">
    <TargetName>z</TargetName>
  </PropertyGroup>
  <PropertyGroup Condition="'$(Configuration)|$(Platform)'=='Debug|x64'">
    <TargetName>z</TargetName>
  </PropertyGroup>
  <PropertyGroup Condition="'$(Configuration)|$(Platform)'=='Release|x64'">
    <TargetName>z</TargetName>
  </PropertyGroup>
  <ItemDefinitionGroup Condition="'$(Configuration)|$(Platform)'=='Debug|Win32'">
    <ClCompile>
      <WarningLevel>Level3</WarningLevel>
      <Optimization>Disabled</Optimization>
      <AdditionalIncludeDirectories>$(ProjectDir)..\..\src\zimg;$(ProjectDir)..\..\graphengine\include</AdditionalIncludeDirectories>
      <AssemblerOutput>AssemblyAndSourceCode</AssemblerOutput>
      <PreprocessorDefinitions>GRAPHENGINE_IMPL_NAMESPACE=zimg;_CRT_SECURE_NO_WARNINGS;_SCL_SECURE_NO_WARNINGS;ZIMG_X86;ZIMG_X86_AVX512;%(PreprocessorDefinitions)</PreprocessorDefinitions>
      <SDLCheck>true</SDLCheck>
      <MultiProcessorCompilation>true</MultiProcessorCompilation>
      <MinimalRebuild>false</MinimalRebuild>
      <FloatingPointModel>Strict</FloatingPointModel>
<<<<<<< HEAD
      <ProgramDataBaseFileName />
      <LanguageStandard>stdcpp17</LanguageStandard>
=======
>>>>>>> e004346d
    </ClCompile>
    <Link>
      <GenerateDebugInformation>true</GenerateDebugInformation>
    </Link>
  </ItemDefinitionGroup>
  <ItemDefinitionGroup Condition="'$(Configuration)|$(Platform)'=='Debug|ARM'">
    <ClCompile>
      <WarningLevel>Level3</WarningLevel>
      <Optimization>Disabled</Optimization>
      <AdditionalIncludeDirectories>$(ProjectDir)..\..\src\zimg;$(ProjectDir)..\..\graphengine\include</AdditionalIncludeDirectories>
      <AssemblerOutput>AssemblyAndSourceCode</AssemblerOutput>
      <PreprocessorDefinitions>GRAPHENGINE_IMPL_NAMESPACE=zimg;_CRT_SECURE_NO_WARNINGS;_SCL_SECURE_NO_WARNINGS;ZIMG_ARM;%(PreprocessorDefinitions)</PreprocessorDefinitions>
      <SDLCheck>true</SDLCheck>
      <MultiProcessorCompilation>true</MultiProcessorCompilation>
      <MinimalRebuild>false</MinimalRebuild>
<<<<<<< HEAD
      <ProgramDataBaseFileName />
      <LanguageStandard>stdcpp17</LanguageStandard>
=======
>>>>>>> e004346d
    </ClCompile>
    <Link>
      <GenerateDebugInformation>true</GenerateDebugInformation>
    </Link>
  </ItemDefinitionGroup>
  <ItemDefinitionGroup Condition="'$(Configuration)|$(Platform)'=='Debug|ARM64'">
    <ClCompile>
      <WarningLevel>Level3</WarningLevel>
      <Optimization>Disabled</Optimization>
      <AdditionalIncludeDirectories>$(ProjectDir)..\..\src\zimg;$(ProjectDir)..\..\graphengine\include</AdditionalIncludeDirectories>
      <AssemblerOutput>AssemblyAndSourceCode</AssemblerOutput>
      <PreprocessorDefinitions>GRAPHENGINE_IMPL_NAMESPACE=zimg;_CRT_SECURE_NO_WARNINGS;_SCL_SECURE_NO_WARNINGS;ZIMG_ARM;%(PreprocessorDefinitions)</PreprocessorDefinitions>
      <SDLCheck>true</SDLCheck>
      <MultiProcessorCompilation>true</MultiProcessorCompilation>
      <MinimalRebuild>false</MinimalRebuild>
<<<<<<< HEAD
      <ProgramDataBaseFileName />
      <LanguageStandard>stdcpp17</LanguageStandard>
=======
>>>>>>> e004346d
    </ClCompile>
    <Link>
      <GenerateDebugInformation>true</GenerateDebugInformation>
    </Link>
  </ItemDefinitionGroup>
  <ItemDefinitionGroup Condition="'$(Configuration)|$(Platform)'=='Debug|x64'">
    <ClCompile>
      <WarningLevel>Level3</WarningLevel>
      <Optimization>Disabled</Optimization>
      <AdditionalIncludeDirectories>$(ProjectDir)..\..\src\zimg;$(ProjectDir)..\..\graphengine\include</AdditionalIncludeDirectories>
      <AssemblerOutput>AssemblyAndSourceCode</AssemblerOutput>
      <PreprocessorDefinitions>GRAPHENGINE_IMPL_NAMESPACE=zimg;_CRT_SECURE_NO_WARNINGS;_SCL_SECURE_NO_WARNINGS;ZIMG_X86;ZIMG_X86_AVX512;%(PreprocessorDefinitions)</PreprocessorDefinitions>
      <SDLCheck>true</SDLCheck>
      <MultiProcessorCompilation>true</MultiProcessorCompilation>
      <MinimalRebuild>false</MinimalRebuild>
<<<<<<< HEAD
      <ProgramDataBaseFileName />
      <LanguageStandard>stdcpp17</LanguageStandard>
=======
>>>>>>> e004346d
    </ClCompile>
    <Link>
      <GenerateDebugInformation>true</GenerateDebugInformation>
    </Link>
  </ItemDefinitionGroup>
  <ItemDefinitionGroup Condition="'$(Configuration)|$(Platform)'=='Release|Win32'">
    <ClCompile>
      <WarningLevel>Level3</WarningLevel>
      <Optimization>MaxSpeed</Optimization>
      <FunctionLevelLinking>true</FunctionLevelLinking>
      <IntrinsicFunctions>true</IntrinsicFunctions>
      <AdditionalIncludeDirectories>$(ProjectDir)..\..\src\zimg;$(ProjectDir)..\..\graphengine\include</AdditionalIncludeDirectories>
      <AssemblerOutput>AssemblyAndSourceCode</AssemblerOutput>
      <PreprocessorDefinitions>GRAPHENGINE_IMPL_NAMESPACE=zimg;_CRT_SECURE_NO_WARNINGS;_SCL_SECURE_NO_WARNINGS;ZIMG_X86;ZIMG_X86_AVX512;NDEBUG;%(PreprocessorDefinitions)</PreprocessorDefinitions>
      <BufferSecurityCheck>false</BufferSecurityCheck>
      <MultiProcessorCompilation>true</MultiProcessorCompilation>
      <FloatingPointModel>Strict</FloatingPointModel>
<<<<<<< HEAD
      <ProgramDataBaseFileName />
      <LanguageStandard>stdcpp17</LanguageStandard>
=======
>>>>>>> e004346d
    </ClCompile>
    <Link>
      <GenerateDebugInformation>true</GenerateDebugInformation>
      <EnableCOMDATFolding>true</EnableCOMDATFolding>
      <OptimizeReferences>true</OptimizeReferences>
    </Link>
  </ItemDefinitionGroup>
  <ItemDefinitionGroup Condition="'$(Configuration)|$(Platform)'=='Release|ARM'">
    <ClCompile>
      <WarningLevel>Level3</WarningLevel>
      <Optimization>MaxSpeed</Optimization>
      <FunctionLevelLinking>true</FunctionLevelLinking>
      <IntrinsicFunctions>true</IntrinsicFunctions>
      <AdditionalIncludeDirectories>$(ProjectDir)..\..\src\zimg;$(ProjectDir)..\..\graphengine\include</AdditionalIncludeDirectories>
      <AssemblerOutput>AssemblyAndSourceCode</AssemblerOutput>
      <PreprocessorDefinitions>GRAPHENGINE_IMPL_NAMESPACE=zimg;_CRT_SECURE_NO_WARNINGS;_SCL_SECURE_NO_WARNINGS;ZIMG_ARM;NDEBUG;%(PreprocessorDefinitions)</PreprocessorDefinitions>
      <BufferSecurityCheck>false</BufferSecurityCheck>
      <MultiProcessorCompilation>true</MultiProcessorCompilation>
<<<<<<< HEAD
      <ProgramDataBaseFileName />
      <LanguageStandard>stdcpp17</LanguageStandard>
=======
>>>>>>> e004346d
    </ClCompile>
    <Link>
      <GenerateDebugInformation>true</GenerateDebugInformation>
      <EnableCOMDATFolding>true</EnableCOMDATFolding>
      <OptimizeReferences>true</OptimizeReferences>
    </Link>
  </ItemDefinitionGroup>
  <ItemDefinitionGroup Condition="'$(Configuration)|$(Platform)'=='Release|ARM64'">
    <ClCompile>
      <WarningLevel>Level3</WarningLevel>
      <Optimization>MaxSpeed</Optimization>
      <FunctionLevelLinking>true</FunctionLevelLinking>
      <IntrinsicFunctions>true</IntrinsicFunctions>
      <AdditionalIncludeDirectories>$(ProjectDir)..\..\src\zimg;$(ProjectDir)..\..\graphengine\include</AdditionalIncludeDirectories>
      <AssemblerOutput>AssemblyAndSourceCode</AssemblerOutput>
      <PreprocessorDefinitions>GRAPHENGINE_IMPL_NAMESPACE=zimg;_CRT_SECURE_NO_WARNINGS;_SCL_SECURE_NO_WARNINGS;ZIMG_ARM;NDEBUG;%(PreprocessorDefinitions)</PreprocessorDefinitions>
      <BufferSecurityCheck>false</BufferSecurityCheck>
      <MultiProcessorCompilation>true</MultiProcessorCompilation>
<<<<<<< HEAD
      <ProgramDataBaseFileName />
      <LanguageStandard>stdcpp17</LanguageStandard>
=======
>>>>>>> e004346d
    </ClCompile>
    <Link>
      <GenerateDebugInformation>true</GenerateDebugInformation>
      <EnableCOMDATFolding>true</EnableCOMDATFolding>
      <OptimizeReferences>true</OptimizeReferences>
    </Link>
  </ItemDefinitionGroup>
  <ItemDefinitionGroup Condition="'$(Configuration)|$(Platform)'=='Release|x64'">
    <ClCompile>
      <WarningLevel>Level3</WarningLevel>
      <Optimization>MaxSpeed</Optimization>
      <FunctionLevelLinking>true</FunctionLevelLinking>
      <IntrinsicFunctions>true</IntrinsicFunctions>
      <AdditionalIncludeDirectories>$(ProjectDir)..\..\src\zimg;$(ProjectDir)..\..\graphengine\include</AdditionalIncludeDirectories>
      <AssemblerOutput>AssemblyAndSourceCode</AssemblerOutput>
      <PreprocessorDefinitions>GRAPHENGINE_IMPL_NAMESPACE=zimg;_CRT_SECURE_NO_WARNINGS;_SCL_SECURE_NO_WARNINGS;ZIMG_X86;ZIMG_X86_AVX512;NDEBUG;%(PreprocessorDefinitions)</PreprocessorDefinitions>
      <BufferSecurityCheck>false</BufferSecurityCheck>
      <MultiProcessorCompilation>true</MultiProcessorCompilation>
<<<<<<< HEAD
      <ProgramDataBaseFileName />
      <LanguageStandard>stdcpp17</LanguageStandard>
=======
>>>>>>> e004346d
    </ClCompile>
    <Link>
      <GenerateDebugInformation>true</GenerateDebugInformation>
      <EnableCOMDATFolding>true</EnableCOMDATFolding>
      <OptimizeReferences>true</OptimizeReferences>
    </Link>
  </ItemDefinitionGroup>
  <ItemGroup>
    <ClInclude Include="..\..\src\zimg\api\zimg++.hpp" />
    <ClInclude Include="..\..\src\zimg\api\zimg.h" />
    <ClInclude Include="..\..\src\zimg\colorspace\arm\operation_impl_arm.h" />
    <ClInclude Include="..\..\src\zimg\colorspace\colorspace.h" />
    <ClInclude Include="..\..\src\zimg\colorspace\colorspace_param.h" />
    <ClInclude Include="..\..\src\zimg\colorspace\gamma.h" />
    <ClInclude Include="..\..\src\zimg\colorspace\graph.h" />
    <ClInclude Include="..\..\src\zimg\colorspace\matrix3.h" />
    <ClInclude Include="..\..\src\zimg\colorspace\operation.h" />
    <ClInclude Include="..\..\src\zimg\colorspace\operation_impl.h" />
    <ClInclude Include="..\..\src\zimg\colorspace\x86\gamma_constants_avx512.h" />
    <ClInclude Include="..\..\src\zimg\colorspace\x86\operation_impl_x86.h" />
    <ClInclude Include="..\..\src\zimg\common\align.h" />
    <ClInclude Include="..\..\src\zimg\common\alloc.h" />
    <ClInclude Include="..\..\src\zimg\common\arm\cpuinfo_arm.h" />
    <ClInclude Include="..\..\src\zimg\common\arm\neon_util.h" />
    <ClInclude Include="..\..\src\zimg\common\builder.h" />
    <ClInclude Include="..\..\src\zimg\common\checked_int.h" />
    <ClInclude Include="..\..\src\zimg\common\cpuinfo.h" />
    <ClInclude Include="..\..\src\zimg\common\except.h" />
    <ClInclude Include="..\..\src\zimg\common\libm_wrapper.h" />
    <ClInclude Include="..\..\src\zimg\common\make_array.h" />
    <ClInclude Include="..\..\src\zimg\common\matrix.h" />
    <ClInclude Include="..\..\src\zimg\common\ccdep.h" />
    <ClInclude Include="..\..\src\zimg\common\pixel.h" />
    <ClInclude Include="..\..\src\zimg\common\static_map.h" />
    <ClInclude Include="..\..\src\zimg\common\x86\avx2_util.h" />
    <ClInclude Include="..\..\src\zimg\common\x86\avx512_util.h" />
    <ClInclude Include="..\..\src\zimg\common\x86\avx_util.h" />
    <ClInclude Include="..\..\src\zimg\common\x86\cpuinfo_x86.h" />
    <ClInclude Include="..\..\src\zimg\common\x86\sse2_util.h" />
    <ClInclude Include="..\..\src\zimg\common\x86\sse_util.h" />
    <ClInclude Include="..\..\src\zimg\common\x86\x86util.h" />
    <ClInclude Include="..\..\src\zimg\common\zassert.h" />
    <ClInclude Include="..\..\src\zimg\depth\arm\depth_convert_arm.h" />
    <ClInclude Include="..\..\src\zimg\depth\arm\dither_arm.h" />
    <ClInclude Include="..\..\src\zimg\depth\arm\f16c_arm.h" />
    <ClInclude Include="..\..\src\zimg\depth\blue.h" />
    <ClInclude Include="..\..\src\zimg\depth\depth.h" />
    <ClInclude Include="..\..\src\zimg\depth\depth_convert.h" />
    <ClInclude Include="..\..\src\zimg\depth\dither.h" />
    <ClInclude Include="..\..\src\zimg\depth\quantize.h" />
    <ClInclude Include="..\..\src\zimg\depth\x86\depth_convert_x86.h" />
    <ClInclude Include="..\..\src\zimg\depth\x86\dither_x86.h" />
    <ClInclude Include="..\..\src\zimg\depth\x86\f16c_x86.h" />
    <ClInclude Include="..\..\src\zimg\graph\filter_base.h" />
    <ClInclude Include="..\..\src\zimg\graph\simple_filters.h" />
    <ClInclude Include="..\..\src\zimg\graph\filtergraph.h" />
    <ClInclude Include="..\..\src\zimg\graph\graphbuilder.h" />
    <ClInclude Include="..\..\src\zimg\graph\graphengine_except.h" />
    <ClInclude Include="..\..\src\zimg\resize\arm\resize_impl_arm.h" />
    <ClInclude Include="..\..\src\zimg\resize\filter.h" />
    <ClInclude Include="..\..\src\zimg\resize\resize.h" />
    <ClInclude Include="..\..\src\zimg\resize\resize_impl.h" />
    <ClInclude Include="..\..\src\zimg\resize\x86\resize_impl_avx512_common.h" />
    <ClInclude Include="..\..\src\zimg\resize\x86\resize_impl_x86.h" />
    <ClInclude Include="..\..\src\zimg\unresize\bilinear.h" />
    <ClInclude Include="..\..\src\zimg\unresize\unresize.h" />
    <ClInclude Include="..\..\src\zimg\unresize\unresize_impl.h" />
    <ClInclude Include="..\..\src\zimg\unresize\x86\unresize_impl_x86.h" />
  </ItemGroup>
  <ItemGroup>
    <ClCompile Include="..\..\src\zimg\api\zimg.cpp" />
    <ClCompile Include="..\..\src\zimg\colorspace\arm\operation_impl_arm.cpp" />
    <ClCompile Include="..\..\src\zimg\colorspace\arm\operation_impl_neon.cpp" />
    <ClCompile Include="..\..\src\zimg\colorspace\colorspace.cpp" />
    <ClCompile Include="..\..\src\zimg\colorspace\colorspace_param.cpp" />
    <ClCompile Include="..\..\src\zimg\colorspace\gamma.cpp" />
    <ClCompile Include="..\..\src\zimg\colorspace\graph.cpp" />
    <ClCompile Include="..\..\src\zimg\colorspace\matrix3.cpp" />
    <ClCompile Include="..\..\src\zimg\colorspace\operation.cpp" />
    <ClCompile Include="..\..\src\zimg\colorspace\operation_impl.cpp" />
    <ClCompile Include="..\..\src\zimg\colorspace\x86\gamma_constants_avx512.cpp" />
    <ClCompile Include="..\..\src\zimg\colorspace\x86\operation_impl_avx.cpp">
      <EnableEnhancedInstructionSet Condition="'$(Configuration)|$(Platform)'=='Debug|Win32'">AdvancedVectorExtensions</EnableEnhancedInstructionSet>
      <EnableEnhancedInstructionSet Condition="'$(Configuration)|$(Platform)'=='Release|Win32'">AdvancedVectorExtensions</EnableEnhancedInstructionSet>
      <EnableEnhancedInstructionSet Condition="'$(Configuration)|$(Platform)'=='Debug|x64'">AdvancedVectorExtensions</EnableEnhancedInstructionSet>
      <EnableEnhancedInstructionSet Condition="'$(Configuration)|$(Platform)'=='Release|x64'">AdvancedVectorExtensions</EnableEnhancedInstructionSet>
    </ClCompile>
    <ClCompile Include="..\..\src\zimg\colorspace\x86\operation_impl_avx2.cpp">
      <EnableEnhancedInstructionSet Condition="'$(Configuration)|$(Platform)'=='Debug|Win32'">AdvancedVectorExtensions2</EnableEnhancedInstructionSet>
      <EnableEnhancedInstructionSet Condition="'$(Configuration)|$(Platform)'=='Release|Win32'">AdvancedVectorExtensions2</EnableEnhancedInstructionSet>
      <EnableEnhancedInstructionSet Condition="'$(Configuration)|$(Platform)'=='Debug|x64'">AdvancedVectorExtensions2</EnableEnhancedInstructionSet>
      <EnableEnhancedInstructionSet Condition="'$(Configuration)|$(Platform)'=='Release|x64'">AdvancedVectorExtensions2</EnableEnhancedInstructionSet>
    </ClCompile>
    <ClCompile Include="..\..\src\zimg\colorspace\x86\operation_impl_avx512.cpp">
      <EnableEnhancedInstructionSet Condition="'$(Configuration)|$(Platform)'=='Debug|x64'">AdvancedVectorExtensions512</EnableEnhancedInstructionSet>
      <EnableEnhancedInstructionSet Condition="'$(Configuration)|$(Platform)'=='Release|x64'">AdvancedVectorExtensions512</EnableEnhancedInstructionSet>
      <EnableEnhancedInstructionSet Condition="'$(Configuration)|$(Platform)'=='Debug|Win32'">AdvancedVectorExtensions512</EnableEnhancedInstructionSet>
      <EnableEnhancedInstructionSet Condition="'$(Configuration)|$(Platform)'=='Release|Win32'">AdvancedVectorExtensions512</EnableEnhancedInstructionSet>
    </ClCompile>
    <ClCompile Include="..\..\src\zimg\colorspace\x86\operation_impl_sse.cpp">
      <EnableEnhancedInstructionSet Condition="'$(Configuration)|$(Platform)'=='Debug|Win32'">StreamingSIMDExtensions</EnableEnhancedInstructionSet>
      <EnableEnhancedInstructionSet Condition="'$(Configuration)|$(Platform)'=='Release|Win32'">StreamingSIMDExtensions</EnableEnhancedInstructionSet>
    </ClCompile>
    <ClCompile Include="..\..\src\zimg\colorspace\x86\operation_impl_sse2.cpp">
      <EnableEnhancedInstructionSet Condition="'$(Configuration)|$(Platform)'=='Debug|Win32'">StreamingSIMDExtensions2</EnableEnhancedInstructionSet>
      <EnableEnhancedInstructionSet Condition="'$(Configuration)|$(Platform)'=='Release|Win32'">StreamingSIMDExtensions2</EnableEnhancedInstructionSet>
    </ClCompile>
    <ClCompile Include="..\..\src\zimg\colorspace\x86\operation_impl_x86.cpp" />
    <ClCompile Include="..\..\src\zimg\common\arm\cpuinfo_arm.cpp" />
    <ClCompile Include="..\..\src\zimg\common\arm\neon_util.cpp" />
    <ClCompile Include="..\..\src\zimg\common\cpuinfo.cpp" />
    <ClCompile Include="..\..\src\zimg\common\libm_wrapper.cpp" />
    <ClCompile Include="..\..\src\zimg\common\matrix.cpp" />
    <ClCompile Include="..\..\src\zimg\common\x86\cpuinfo_x86.cpp" />
    <ClCompile Include="..\..\src\zimg\common\x86\x86util.cpp" />
    <ClCompile Include="..\..\src\zimg\depth\arm\depth_convert_arm.cpp" />
    <ClCompile Include="..\..\src\zimg\depth\arm\depth_convert_neon.cpp" />
    <ClCompile Include="..\..\src\zimg\depth\arm\dither_arm.cpp" />
    <ClCompile Include="..\..\src\zimg\depth\arm\dither_neon.cpp" />
    <ClCompile Include="..\..\src\zimg\depth\arm\f16c_neon.cpp" />
    <ClCompile Include="..\..\src\zimg\depth\blue.cpp" />
    <ClCompile Include="..\..\src\zimg\depth\depth.cpp" />
    <ClCompile Include="..\..\src\zimg\depth\depth_convert.cpp" />
    <ClCompile Include="..\..\src\zimg\depth\dither.cpp" />
    <ClCompile Include="..\..\src\zimg\depth\quantize.cpp" />
    <ClCompile Include="..\..\src\zimg\depth\x86\depth_convert_avx2.cpp">
      <EnableEnhancedInstructionSet Condition="'$(Configuration)|$(Platform)'=='Debug|Win32'">AdvancedVectorExtensions2</EnableEnhancedInstructionSet>
      <EnableEnhancedInstructionSet Condition="'$(Configuration)|$(Platform)'=='Release|Win32'">AdvancedVectorExtensions2</EnableEnhancedInstructionSet>
      <EnableEnhancedInstructionSet Condition="'$(Configuration)|$(Platform)'=='Debug|x64'">AdvancedVectorExtensions2</EnableEnhancedInstructionSet>
      <EnableEnhancedInstructionSet Condition="'$(Configuration)|$(Platform)'=='Release|x64'">AdvancedVectorExtensions2</EnableEnhancedInstructionSet>
    </ClCompile>
    <ClCompile Include="..\..\src\zimg\depth\x86\depth_convert_avx512.cpp">
      <EnableEnhancedInstructionSet Condition="'$(Configuration)|$(Platform)'=='Debug|x64'">AdvancedVectorExtensions512</EnableEnhancedInstructionSet>
      <EnableEnhancedInstructionSet Condition="'$(Configuration)|$(Platform)'=='Release|x64'">AdvancedVectorExtensions512</EnableEnhancedInstructionSet>
      <EnableEnhancedInstructionSet Condition="'$(Configuration)|$(Platform)'=='Debug|Win32'">AdvancedVectorExtensions512</EnableEnhancedInstructionSet>
      <EnableEnhancedInstructionSet Condition="'$(Configuration)|$(Platform)'=='Release|Win32'">AdvancedVectorExtensions512</EnableEnhancedInstructionSet>
    </ClCompile>
    <ClCompile Include="..\..\src\zimg\depth\x86\depth_convert_sse2.cpp">
      <EnableEnhancedInstructionSet Condition="'$(Configuration)|$(Platform)'=='Debug|Win32'">StreamingSIMDExtensions2</EnableEnhancedInstructionSet>
      <EnableEnhancedInstructionSet Condition="'$(Configuration)|$(Platform)'=='Release|Win32'">StreamingSIMDExtensions2</EnableEnhancedInstructionSet>
    </ClCompile>
    <ClCompile Include="..\..\src\zimg\depth\x86\depth_convert_x86.cpp" />
    <ClCompile Include="..\..\src\zimg\depth\x86\dither_avx2.cpp">
      <EnableEnhancedInstructionSet Condition="'$(Configuration)|$(Platform)'=='Debug|Win32'">AdvancedVectorExtensions2</EnableEnhancedInstructionSet>
      <EnableEnhancedInstructionSet Condition="'$(Configuration)|$(Platform)'=='Release|Win32'">AdvancedVectorExtensions2</EnableEnhancedInstructionSet>
      <EnableEnhancedInstructionSet Condition="'$(Configuration)|$(Platform)'=='Debug|x64'">AdvancedVectorExtensions2</EnableEnhancedInstructionSet>
      <EnableEnhancedInstructionSet Condition="'$(Configuration)|$(Platform)'=='Release|x64'">AdvancedVectorExtensions2</EnableEnhancedInstructionSet>
    </ClCompile>
    <ClCompile Include="..\..\src\zimg\depth\x86\dither_avx512.cpp">
      <EnableEnhancedInstructionSet Condition="'$(Configuration)|$(Platform)'=='Debug|x64'">AdvancedVectorExtensions512</EnableEnhancedInstructionSet>
      <EnableEnhancedInstructionSet Condition="'$(Configuration)|$(Platform)'=='Release|x64'">AdvancedVectorExtensions512</EnableEnhancedInstructionSet>
      <EnableEnhancedInstructionSet Condition="'$(Configuration)|$(Platform)'=='Debug|Win32'">AdvancedVectorExtensions512</EnableEnhancedInstructionSet>
      <EnableEnhancedInstructionSet Condition="'$(Configuration)|$(Platform)'=='Release|Win32'">AdvancedVectorExtensions512</EnableEnhancedInstructionSet>
    </ClCompile>
    <ClCompile Include="..\..\src\zimg\depth\x86\dither_sse2.cpp">
      <EnableEnhancedInstructionSet Condition="'$(Configuration)|$(Platform)'=='Debug|Win32'">StreamingSIMDExtensions2</EnableEnhancedInstructionSet>
      <EnableEnhancedInstructionSet Condition="'$(Configuration)|$(Platform)'=='Release|Win32'">StreamingSIMDExtensions2</EnableEnhancedInstructionSet>
    </ClCompile>
    <ClCompile Include="..\..\src\zimg\depth\x86\dither_x86.cpp" />
    <ClCompile Include="..\..\src\zimg\depth\x86\error_diffusion_avx2.cpp">
      <EnableEnhancedInstructionSet Condition="'$(Configuration)|$(Platform)'=='Debug|Win32'">AdvancedVectorExtensions2</EnableEnhancedInstructionSet>
      <EnableEnhancedInstructionSet Condition="'$(Configuration)|$(Platform)'=='Release|Win32'">AdvancedVectorExtensions2</EnableEnhancedInstructionSet>
      <EnableEnhancedInstructionSet Condition="'$(Configuration)|$(Platform)'=='Debug|x64'">AdvancedVectorExtensions2</EnableEnhancedInstructionSet>
      <EnableEnhancedInstructionSet Condition="'$(Configuration)|$(Platform)'=='Release|x64'">AdvancedVectorExtensions2</EnableEnhancedInstructionSet>
    </ClCompile>
    <ClCompile Include="..\..\src\zimg\depth\x86\error_diffusion_sse2.cpp">
      <EnableEnhancedInstructionSet Condition="'$(Configuration)|$(Platform)'=='Debug|Win32'">StreamingSIMDExtensions2</EnableEnhancedInstructionSet>
      <EnableEnhancedInstructionSet Condition="'$(Configuration)|$(Platform)'=='Release|Win32'">StreamingSIMDExtensions2</EnableEnhancedInstructionSet>
    </ClCompile>
    <ClCompile Include="..\..\src\zimg\depth\x86\f16c_ivb.cpp">
      <EnableEnhancedInstructionSet Condition="'$(Configuration)|$(Platform)'=='Debug|Win32'">AdvancedVectorExtensions</EnableEnhancedInstructionSet>
      <EnableEnhancedInstructionSet Condition="'$(Configuration)|$(Platform)'=='Release|Win32'">AdvancedVectorExtensions</EnableEnhancedInstructionSet>
      <EnableEnhancedInstructionSet Condition="'$(Configuration)|$(Platform)'=='Debug|x64'">AdvancedVectorExtensions</EnableEnhancedInstructionSet>
      <EnableEnhancedInstructionSet Condition="'$(Configuration)|$(Platform)'=='Release|x64'">AdvancedVectorExtensions</EnableEnhancedInstructionSet>
      <AdditionalOptions Condition="$(PlatformToolset.Contains('Intel C++ Compiler'))">/QxCORE-AVX-I</AdditionalOptions>
    </ClCompile>
    <ClCompile Include="..\..\src\zimg\depth\x86\f16c_sse2.cpp">
      <EnableEnhancedInstructionSet Condition="'$(Configuration)|$(Platform)'=='Debug|Win32'">StreamingSIMDExtensions2</EnableEnhancedInstructionSet>
      <EnableEnhancedInstructionSet Condition="'$(Configuration)|$(Platform)'=='Release|Win32'">StreamingSIMDExtensions2</EnableEnhancedInstructionSet>
    </ClCompile>
    <ClCompile Include="..\..\src\zimg\graph\filter_base.cpp" />
    <ClCompile Include="..\..\src\zimg\graph\simple_filters.cpp" />
    <ClCompile Include="..\..\src\zimg\graph\filtergraph.cpp" />
    <ClCompile Include="..\..\src\zimg\graph\graphbuilder.cpp" />
    <ClCompile Include="..\..\src\zimg\graph\graphengine_except.cpp" />
    <ClCompile Include="..\..\src\zimg\resize\arm\resize_impl_arm.cpp" />
    <ClCompile Include="..\..\src\zimg\resize\arm\resize_impl_neon.cpp" />
    <ClCompile Include="..\..\src\zimg\resize\filter.cpp" />
    <ClCompile Include="..\..\src\zimg\resize\resize.cpp" />
    <ClCompile Include="..\..\src\zimg\resize\resize_impl.cpp" />
    <ClCompile Include="..\..\src\zimg\resize\x86\resize_impl_avx.cpp">
      <EnableEnhancedInstructionSet Condition="'$(Configuration)|$(Platform)'=='Debug|Win32'">AdvancedVectorExtensions</EnableEnhancedInstructionSet>
      <EnableEnhancedInstructionSet Condition="'$(Configuration)|$(Platform)'=='Release|Win32'">AdvancedVectorExtensions</EnableEnhancedInstructionSet>
      <EnableEnhancedInstructionSet Condition="'$(Configuration)|$(Platform)'=='Debug|x64'">AdvancedVectorExtensions</EnableEnhancedInstructionSet>
      <EnableEnhancedInstructionSet Condition="'$(Configuration)|$(Platform)'=='Release|x64'">AdvancedVectorExtensions</EnableEnhancedInstructionSet>
    </ClCompile>
    <ClCompile Include="..\..\src\zimg\resize\x86\resize_impl_avx2.cpp">
      <EnableEnhancedInstructionSet Condition="'$(Configuration)|$(Platform)'=='Debug|Win32'">AdvancedVectorExtensions2</EnableEnhancedInstructionSet>
      <EnableEnhancedInstructionSet Condition="'$(Configuration)|$(Platform)'=='Release|Win32'">AdvancedVectorExtensions2</EnableEnhancedInstructionSet>
      <EnableEnhancedInstructionSet Condition="'$(Configuration)|$(Platform)'=='Debug|x64'">AdvancedVectorExtensions2</EnableEnhancedInstructionSet>
      <EnableEnhancedInstructionSet Condition="'$(Configuration)|$(Platform)'=='Release|x64'">AdvancedVectorExtensions2</EnableEnhancedInstructionSet>
    </ClCompile>
    <ClCompile Include="..\..\src\zimg\resize\x86\resize_impl_avx512.cpp">
      <EnableEnhancedInstructionSet Condition="'$(Configuration)|$(Platform)'=='Debug|x64'">AdvancedVectorExtensions512</EnableEnhancedInstructionSet>
      <EnableEnhancedInstructionSet Condition="'$(Configuration)|$(Platform)'=='Release|x64'">AdvancedVectorExtensions512</EnableEnhancedInstructionSet>
      <EnableEnhancedInstructionSet Condition="'$(Configuration)|$(Platform)'=='Debug|Win32'">AdvancedVectorExtensions512</EnableEnhancedInstructionSet>
      <EnableEnhancedInstructionSet Condition="'$(Configuration)|$(Platform)'=='Release|Win32'">AdvancedVectorExtensions512</EnableEnhancedInstructionSet>
    </ClCompile>
    <ClCompile Include="..\..\src\zimg\resize\x86\resize_impl_avx512_vnni.cpp">
      <UseProcessorExtensions Condition="'$(Configuration)|$(Platform)'=='Debug|Win32'">CASCADELAKE</UseProcessorExtensions>
      <UseProcessorExtensions Condition="'$(Configuration)|$(Platform)'=='Release|Win32'">CASCADELAKE</UseProcessorExtensions>
      <UseProcessorExtensions Condition="'$(Configuration)|$(Platform)'=='Debug|x64'">CASCADELAKE</UseProcessorExtensions>
      <UseProcessorExtensions Condition="'$(Configuration)|$(Platform)'=='Release|x64'">CASCADELAKE</UseProcessorExtensions>
      <EnableEnhancedInstructionSet Condition="'$(Configuration)|$(Platform)'=='Debug|x64'">AdvancedVectorExtensions512</EnableEnhancedInstructionSet>
      <EnableEnhancedInstructionSet Condition="'$(Configuration)|$(Platform)'=='Release|x64'">AdvancedVectorExtensions512</EnableEnhancedInstructionSet>
      <EnableEnhancedInstructionSet Condition="'$(Configuration)|$(Platform)'=='Debug|Win32'">AdvancedVectorExtensions512</EnableEnhancedInstructionSet>
      <EnableEnhancedInstructionSet Condition="'$(Configuration)|$(Platform)'=='Release|Win32'">AdvancedVectorExtensions512</EnableEnhancedInstructionSet>
    </ClCompile>
    <ClCompile Include="..\..\src\zimg\resize\x86\resize_impl_sse.cpp" />
    <ClCompile Include="..\..\src\zimg\resize\x86\resize_impl_sse2.cpp">
      <EnableEnhancedInstructionSet Condition="'$(Configuration)|$(Platform)'=='Debug|Win32'">StreamingSIMDExtensions2</EnableEnhancedInstructionSet>
      <EnableEnhancedInstructionSet Condition="'$(Configuration)|$(Platform)'=='Release|Win32'">StreamingSIMDExtensions2</EnableEnhancedInstructionSet>
    </ClCompile>
    <ClCompile Include="..\..\src\zimg\resize\x86\resize_impl_x86.cpp" />
    <ClCompile Include="..\..\src\zimg\unresize\bilinear.cpp" />
    <ClCompile Include="..\..\src\zimg\unresize\unresize.cpp" />
    <ClCompile Include="..\..\src\zimg\unresize\unresize_impl.cpp" />
    <ClCompile Include="..\..\src\zimg\unresize\x86\unresize_impl_sse.cpp" />
    <ClCompile Include="..\..\src\zimg\unresize\x86\unresize_impl_x86.cpp" />
  </ItemGroup>
  <Import Project="$(VCTargetsPath)\Microsoft.Cpp.targets" />
  <ImportGroup Label="ExtensionTargets">
  </ImportGroup>
</Project><|MERGE_RESOLUTION|>--- conflicted
+++ resolved
@@ -158,11 +158,7 @@
       <MultiProcessorCompilation>true</MultiProcessorCompilation>
       <MinimalRebuild>false</MinimalRebuild>
       <FloatingPointModel>Strict</FloatingPointModel>
-<<<<<<< HEAD
-      <ProgramDataBaseFileName />
-      <LanguageStandard>stdcpp17</LanguageStandard>
-=======
->>>>>>> e004346d
+      <LanguageStandard>stdcpp17</LanguageStandard>
     </ClCompile>
     <Link>
       <GenerateDebugInformation>true</GenerateDebugInformation>
@@ -178,11 +174,7 @@
       <SDLCheck>true</SDLCheck>
       <MultiProcessorCompilation>true</MultiProcessorCompilation>
       <MinimalRebuild>false</MinimalRebuild>
-<<<<<<< HEAD
-      <ProgramDataBaseFileName />
-      <LanguageStandard>stdcpp17</LanguageStandard>
-=======
->>>>>>> e004346d
+      <LanguageStandard>stdcpp17</LanguageStandard>
     </ClCompile>
     <Link>
       <GenerateDebugInformation>true</GenerateDebugInformation>
@@ -198,11 +190,7 @@
       <SDLCheck>true</SDLCheck>
       <MultiProcessorCompilation>true</MultiProcessorCompilation>
       <MinimalRebuild>false</MinimalRebuild>
-<<<<<<< HEAD
-      <ProgramDataBaseFileName />
-      <LanguageStandard>stdcpp17</LanguageStandard>
-=======
->>>>>>> e004346d
+      <LanguageStandard>stdcpp17</LanguageStandard>
     </ClCompile>
     <Link>
       <GenerateDebugInformation>true</GenerateDebugInformation>
@@ -218,11 +206,7 @@
       <SDLCheck>true</SDLCheck>
       <MultiProcessorCompilation>true</MultiProcessorCompilation>
       <MinimalRebuild>false</MinimalRebuild>
-<<<<<<< HEAD
-      <ProgramDataBaseFileName />
-      <LanguageStandard>stdcpp17</LanguageStandard>
-=======
->>>>>>> e004346d
+      <LanguageStandard>stdcpp17</LanguageStandard>
     </ClCompile>
     <Link>
       <GenerateDebugInformation>true</GenerateDebugInformation>
@@ -240,11 +224,7 @@
       <BufferSecurityCheck>false</BufferSecurityCheck>
       <MultiProcessorCompilation>true</MultiProcessorCompilation>
       <FloatingPointModel>Strict</FloatingPointModel>
-<<<<<<< HEAD
-      <ProgramDataBaseFileName />
-      <LanguageStandard>stdcpp17</LanguageStandard>
-=======
->>>>>>> e004346d
+      <LanguageStandard>stdcpp17</LanguageStandard>
     </ClCompile>
     <Link>
       <GenerateDebugInformation>true</GenerateDebugInformation>
@@ -263,11 +243,7 @@
       <PreprocessorDefinitions>GRAPHENGINE_IMPL_NAMESPACE=zimg;_CRT_SECURE_NO_WARNINGS;_SCL_SECURE_NO_WARNINGS;ZIMG_ARM;NDEBUG;%(PreprocessorDefinitions)</PreprocessorDefinitions>
       <BufferSecurityCheck>false</BufferSecurityCheck>
       <MultiProcessorCompilation>true</MultiProcessorCompilation>
-<<<<<<< HEAD
-      <ProgramDataBaseFileName />
-      <LanguageStandard>stdcpp17</LanguageStandard>
-=======
->>>>>>> e004346d
+      <LanguageStandard>stdcpp17</LanguageStandard>
     </ClCompile>
     <Link>
       <GenerateDebugInformation>true</GenerateDebugInformation>
@@ -286,11 +262,7 @@
       <PreprocessorDefinitions>GRAPHENGINE_IMPL_NAMESPACE=zimg;_CRT_SECURE_NO_WARNINGS;_SCL_SECURE_NO_WARNINGS;ZIMG_ARM;NDEBUG;%(PreprocessorDefinitions)</PreprocessorDefinitions>
       <BufferSecurityCheck>false</BufferSecurityCheck>
       <MultiProcessorCompilation>true</MultiProcessorCompilation>
-<<<<<<< HEAD
-      <ProgramDataBaseFileName />
-      <LanguageStandard>stdcpp17</LanguageStandard>
-=======
->>>>>>> e004346d
+      <LanguageStandard>stdcpp17</LanguageStandard>
     </ClCompile>
     <Link>
       <GenerateDebugInformation>true</GenerateDebugInformation>
@@ -309,11 +281,7 @@
       <PreprocessorDefinitions>GRAPHENGINE_IMPL_NAMESPACE=zimg;_CRT_SECURE_NO_WARNINGS;_SCL_SECURE_NO_WARNINGS;ZIMG_X86;ZIMG_X86_AVX512;NDEBUG;%(PreprocessorDefinitions)</PreprocessorDefinitions>
       <BufferSecurityCheck>false</BufferSecurityCheck>
       <MultiProcessorCompilation>true</MultiProcessorCompilation>
-<<<<<<< HEAD
-      <ProgramDataBaseFileName />
-      <LanguageStandard>stdcpp17</LanguageStandard>
-=======
->>>>>>> e004346d
+      <LanguageStandard>stdcpp17</LanguageStandard>
     </ClCompile>
     <Link>
       <GenerateDebugInformation>true</GenerateDebugInformation>
